package main

import (
	"bufio"
	"context"
	"flag"
<<<<<<< HEAD
	"io"
	"math"
	"os"
	"os/exec"
=======
	"fmt"
	"math"
	"os"
	"os/exec"
	"path/filepath"
>>>>>>> 2dfc61d8
	"strings"
	"sync"
	"sync/atomic"
	"syscall"
	"time"

	"github.com/fsnotify/fsnotify"
	"github.com/go-kit/kit/log"
	"github.com/go-kit/kit/log/level"
	"github.com/oklog/run"
	"kubesphere.io/fluentbit-operator/pkg/copy"
	"kubesphere.io/fluentbit-operator/pkg/filenotify"
	"kubesphere.io/fluentbit-operator/pkg/gziputil"
)

const (
	defaultBinPath      = "/fluent-bit/bin/fluent-bit"
	defaultCfgPath      = "/fluent-bit/etc/fluent-bit.conf"
	defaultWatchDir     = "/fluent-bit/config"
	defaultPollInterval = 1 * time.Second

<<<<<<< HEAD
	defaultShutdownDelayInterval  = 5 * time.Minute
	defaultShutdownDelayThreshold = 3
=======
	// decompressed config in scratch space
	scratchCfgDir  = "/tmp/fluent-bit"
	scratchCfgFile = "fluent-bit.scratch.conf"
>>>>>>> 2dfc61d8

	MaxDelayTime = 5 * time.Minute
	ResetTime    = 10 * time.Minute
)

var (
	logger       log.Logger
	cmd          *exec.Cmd
	mutex        sync.Mutex
	restartTimes int32
	timerCtx     context.Context
	timerCancel  context.CancelFunc
	errCounter   uint32
)

var configPath string
var binPath string
var watchPath string
var poll bool
var exitOnFailure bool
var pollInterval time.Duration
var watchShutdownDelay bool
var watchShutdownDelayInterval time.Duration
var watchShutdownDelayThreshold uint

func main() {

	flag.StringVar(&binPath, "b", defaultBinPath, "The fluent bit binary path.")
	flag.StringVar(&configPath, "c", defaultCfgPath, "The config file path.")
	flag.BoolVar(&exitOnFailure, "exit-on-failure", false, "If fluentbit exits with failure, also exit the watcher.")
	flag.StringVar(&watchPath, "watch-path", defaultWatchDir, "The path to watch.")
	flag.BoolVar(&poll, "poll", false, "Use poll watcher instead of ionotify.")
	flag.DurationVar(&pollInterval, "poll-interval", defaultPollInterval, "Poll interval if using poll watcher.")
	flag.BoolVar(&watchShutdownDelay, "watch-shutdown-delay", false, "Watch for shutdown delayed errors and force restart.")
	flag.DurationVar(&watchShutdownDelayInterval, "watch-shutdown-delay-interval", defaultShutdownDelayInterval, "Watch for shutdown delayed errors interfaval check.")
	flag.UintVar(&watchShutdownDelayThreshold, "watch-shutdown-delay-threshold", defaultShutdownDelayThreshold, "Watch for shutdown delayed errors check threshold.")

	flag.Parse()

	logger = log.NewLogfmtLogger(os.Stdout)

	timerCtx, timerCancel = context.WithCancel(context.Background())

	var g run.Group
	{
		// Termination handler.
		g.Add(run.SignalHandler(context.Background(), os.Interrupt, syscall.SIGTERM))
	}
	{
		// Watch the Fluent bit, if the Fluent bit not exists or stopped, restart it.
		cancel := make(chan struct{})
		g.Add(
			func() error {

				for {
					select {
					case <-cancel:
						return nil
					default:
					}

					// Start fluent bit if it does not existed.
					start()
					// Wait for the fluent bit exit.
					err := wait()
					if exitOnFailure && err != nil {
						_ = level.Error(logger).Log("msg", "Fluent bit exited with error; exiting watcher")
						return err
					}

					timerCtx, timerCancel = context.WithCancel(context.Background())

					// After the fluent bit exit, fluent bit watcher restarts it with an exponential
					// back-off delay (1s, 2s, 4s, ...), that is capped at five minutes.
					backoff()
				}
			},
			func(err error) {
				close(cancel)
				stop()
				resetTimer()
			},
		)
	}
	{
		// Watch the config file, if the config file changed, stop Fluent bit.
		watcher, err := newWatcher(poll, pollInterval)
		if err != nil {
			_ = level.Error(logger).Log("err", err)
			return
		}

		// Start watcher.
		err = watcher.Add(watchPath)
		if err != nil {
			_ = level.Error(logger).Log("err", err)
			return
		}

		cancel := make(chan struct{})
		g.Add(
			func() error {

				for {
					select {
					case <-cancel:
						return nil
					case event := <-watcher.Events():
						if !isValidEvent(event) {
							continue
						}

						_ = level.Info(logger).Log("msg", "Config file changed, stopping Fluent Bit")

						// After the config file changed, it should stop the fluent bit,
						// and resets the restart backoff timer.
						stop()
						resetTimer()
						_ = level.Info(logger).Log("msg", "Config file changed, stopped Fluent Bit")
					case <-watcher.Errors():
						_ = level.Error(logger).Log("msg", "Watcher stopped")
						return nil
					}
				}
			},
			func(err error) {
				_ = watcher.Close()
				close(cancel)
			},
		)
	}
	{
		if watchShutdownDelay {
			// goroutine to check for error condition
			ticker := time.NewTicker(watchShutdownDelayInterval)
			cancel := make(chan struct{})
			g.Add(
				func() error {
					_ = level.Info(logger).Log("msg", "starting checker")
					for {
						select {
						case <-cancel:
							return nil
						case <-ticker.C:
							if atomic.LoadUint32(&errCounter) > uint32(watchShutdownDelayThreshold) {
								_ = level.Warn(logger).Log("msg", "Force shutdown due to shutdown error condition", "counter", atomic.LoadUint32(&errCounter))

								stop()
								resetTimer()
							}
						}
					}
				},
				func(err error) {
					close(cancel)
				},
			)
		}
	}

	if err := g.Run(); err != nil {
		_ = level.Error(logger).Log("err", err)
		os.Exit(1)
	}
	_ = level.Info(logger).Log("msg", "See you next time!")
}

func newWatcher(poll bool, interval time.Duration) (filenotify.FileWatcher, error) {
	var err error
	var watcher filenotify.FileWatcher

	if poll {
		watcher = filenotify.NewPollingWatcher(interval)
	} else {
		watcher, err = filenotify.New(interval)
	}

	if err != nil {
		return nil, err
	}

	return watcher, nil
}

// Inspired by https://github.com/jimmidyson/configmap-reload
func isValidEvent(event fsnotify.Event) bool {
	return event.Op == fsnotify.Create || event.Op == fsnotify.Write
}

func start() {

	mutex.Lock()
	defer mutex.Unlock()

	if cmd != nil {
		return
	}

<<<<<<< HEAD
	cmd = exec.Command(binPath, "-c", configPath)

	if watchShutdownDelay {
		stdOutPipe, err := cmd.StdoutPipe()
		if err != nil {
			_ = level.Error(logger).Log("msg", "start Fluent bit error", "error", err)
			cmd = nil
			return
		}

		stdErrPipe, err := cmd.StderrPipe()
		if err != nil {
			_ = level.Error(logger).Log("msg", "start Fluent bit error", "error", err)
			cmd = nil
			return
		}

		teeStdout := io.TeeReader(stdOutPipe, os.Stdout)
		teeStderr := io.TeeReader(stdErrPipe, os.Stderr)
		cmdReader := io.MultiReader(teeStdout, teeStderr)

		go readCmd(cmdReader)
	} else {
		cmd.Stdout = os.Stdout
		cmd.Stderr = os.Stderr
	}

=======
	var err error

	isCustomConfigSet := !(defaultCfgPath == configPath)
	configFilePath := configPath
	compressed := false

	fileToCheck := configFilePath

	if !isCustomConfigSet {
		// if default is used we should check the fluent-bit.conf in watch dir (/fluent-bit/config/)
		// default is /fluent-bit/etc/fluent-bit.conf
		// which comes from Dockerfile which is copied from the conf source folder
		// and all it does is @INCLUDE /fluent-bit/config/fluent-bit.conf

		fileToCheck = filepath.Join(defaultWatchDir, "fluent-bit.conf")
	}

	compressed, err = gziputil.IsCompressed(fileToCheck)
	if err != nil {
		_ = level.Error(logger).Log("msg", "checking "+fileToCheck, "error", err)
		return
	}

	if compressed {
		// there may be references in service config to local relative files (ie parsers.conf)
		// we should copy all to scratch space first
		if err := copy.CopyFilesWithFilter("/fluent-bit/etc/", scratchCfgDir, copyFilterfunc); err != nil {
			_ = level.Error(logger).Log("msg", "copying parsers config file", "error", err)
			return
		}

		if isCustomConfigSet {
			// if custom config used, also copy files in folder of custom config
			baseDir := filepath.Dir(fileToCheck)
			if err := copy.CopyFilesWithFilter(baseDir, scratchCfgDir, copyFilterfunc); err != nil {
				_ = level.Error(logger).Log("msg", "copying parsers config file", "error", err)
				return
			}
		}

		// decompress
		newConfig := filepath.Join(scratchCfgDir, scratchCfgFile)

		_ = level.Info(logger).Log("msg", fmt.Sprintf("%s is compressed. Decompressing to %s", fileToCheck, newConfig))

		if err := gziputil.Decompress(fileToCheck, newConfig); err != nil {
			_ = level.Error(logger).Log("msg", "decompress", "error", err)
			return
		}

		// finally set it
		configFilePath = newConfig
	} else {
		_ = level.Info(logger).Log("msg", fmt.Sprintf("%s is not compressed.", configFilePath))
	}

	cmd = exec.Command(binPath, "-c", configFilePath)
	cmd.Stdout = os.Stdout
	cmd.Stderr = os.Stderr
>>>>>>> 2dfc61d8
	if err := cmd.Start(); err != nil {
		_ = level.Error(logger).Log("msg", "start Fluent bit error", "error", err)
		cmd = nil
		return
	}

	_ = level.Info(logger).Log("msg", "Fluent bit started")
}

func wait() error {
	mutex.Lock()
	if cmd == nil {
		mutex.Unlock()
		return nil
	}
	mutex.Unlock()

	startTime := time.Now()
	err := cmd.Wait()
	_ = level.Error(logger).Log("msg", "Fluent bit exited", "error", err)
	// Once the fluent bit has executed for 10 minutes without any problems,
	// it should resets the restart backoff timer.
	if time.Since(startTime) >= ResetTime {
		atomic.StoreInt32(&restartTimes, 0)
	}

	mutex.Lock()
	cmd = nil
	mutex.Unlock()
	return err
}

func backoff() {

	delayTime := time.Duration(math.Pow(2, float64(atomic.LoadInt32(&restartTimes)))) * time.Second
	if delayTime >= MaxDelayTime {
		delayTime = MaxDelayTime
	}

	_ = level.Info(logger).Log("msg", "backoff", "delay", delayTime)

	startTime := time.Now()

	timer := time.NewTimer(delayTime)
	defer timer.Stop()

	select {
	case <-timerCtx.Done():
		_ = level.Info(logger).Log("msg", "context cancel", "actual", time.Since(startTime), "expected", delayTime)

		atomic.StoreInt32(&restartTimes, 0)

		return
	case <-timer.C:
		_ = level.Info(logger).Log("msg", "backoff timer done", "actual", time.Since(startTime), "expected", delayTime)

		atomic.AddInt32(&restartTimes, 1)

		return
	}
}

func stop() {

	mutex.Lock()
	defer mutex.Unlock()

	if cmd == nil || cmd.Process == nil {
		_ = level.Info(logger).Log("msg", "Fluent Bit not running. No process to stop.")
		return
	}

	if err := cmd.Process.Signal(syscall.SIGTERM); err != nil {
		_ = level.Info(logger).Log("msg", "Kill Fluent Bit error", "error", err)
	} else {
		_ = level.Info(logger).Log("msg", "Killed Fluent Bit")
	}

	atomic.StoreUint32(&errCounter, 0)
}

func resetTimer() {
	timerCancel()
	atomic.StoreInt32(&restartTimes, 0)
}

<<<<<<< HEAD
func readCmd(r io.Reader) {
	scanner := bufio.NewScanner(r)
	for scanner.Scan() {
		text := scanner.Text()
		if strings.Contains(text, "shutdown delayed") {
			atomic.AddUint32(&errCounter, 1)
		}
	}
	if err := scanner.Err(); err != nil {
		atomic.StoreUint32(&errCounter, 0)
	}
=======
func copyFilterfunc(fi os.FileInfo) bool {
	return strings.HasSuffix(fi.Name(), ".conf") ||
		strings.HasSuffix(fi.Name(), ".lua") ||
		strings.HasSuffix(fi.Name(), ".yaml") ||
		strings.HasSuffix(fi.Name(), ".yml")
>>>>>>> 2dfc61d8
}<|MERGE_RESOLUTION|>--- conflicted
+++ resolved
@@ -4,18 +4,12 @@
 	"bufio"
 	"context"
 	"flag"
-<<<<<<< HEAD
+	"fmt"
 	"io"
 	"math"
 	"os"
 	"os/exec"
-=======
-	"fmt"
-	"math"
-	"os"
-	"os/exec"
 	"path/filepath"
->>>>>>> 2dfc61d8
 	"strings"
 	"sync"
 	"sync/atomic"
@@ -37,14 +31,13 @@
 	defaultWatchDir     = "/fluent-bit/config"
 	defaultPollInterval = 1 * time.Second
 
-<<<<<<< HEAD
-	defaultShutdownDelayInterval  = 5 * time.Minute
-	defaultShutdownDelayThreshold = 3
-=======
 	// decompressed config in scratch space
 	scratchCfgDir  = "/tmp/fluent-bit"
 	scratchCfgFile = "fluent-bit.scratch.conf"
->>>>>>> 2dfc61d8
+
+	// shutdown delay error detection
+	defaultShutdownDelayInterval  = 5 * time.Minute
+	defaultShutdownDelayThreshold = 3
 
 	MaxDelayTime = 5 * time.Minute
 	ResetTime    = 10 * time.Minute
@@ -243,35 +236,6 @@
 		return
 	}
 
-<<<<<<< HEAD
-	cmd = exec.Command(binPath, "-c", configPath)
-
-	if watchShutdownDelay {
-		stdOutPipe, err := cmd.StdoutPipe()
-		if err != nil {
-			_ = level.Error(logger).Log("msg", "start Fluent bit error", "error", err)
-			cmd = nil
-			return
-		}
-
-		stdErrPipe, err := cmd.StderrPipe()
-		if err != nil {
-			_ = level.Error(logger).Log("msg", "start Fluent bit error", "error", err)
-			cmd = nil
-			return
-		}
-
-		teeStdout := io.TeeReader(stdOutPipe, os.Stdout)
-		teeStderr := io.TeeReader(stdErrPipe, os.Stderr)
-		cmdReader := io.MultiReader(teeStdout, teeStderr)
-
-		go readCmd(cmdReader)
-	} else {
-		cmd.Stdout = os.Stdout
-		cmd.Stderr = os.Stderr
-	}
-
-=======
 	var err error
 
 	isCustomConfigSet := !(defaultCfgPath == configPath)
@@ -329,13 +293,30 @@
 	}
 
 	cmd = exec.Command(binPath, "-c", configFilePath)
-	cmd.Stdout = os.Stdout
-	cmd.Stderr = os.Stderr
->>>>>>> 2dfc61d8
-	if err := cmd.Start(); err != nil {
-		_ = level.Error(logger).Log("msg", "start Fluent bit error", "error", err)
-		cmd = nil
-		return
+
+	if watchShutdownDelay {
+		stdOutPipe, err := cmd.StdoutPipe()
+		if err != nil {
+			_ = level.Error(logger).Log("msg", "start Fluent bit error", "error", err)
+			cmd = nil
+			return
+		}
+
+		stdErrPipe, err := cmd.StderrPipe()
+		if err != nil {
+			_ = level.Error(logger).Log("msg", "start Fluent bit error", "error", err)
+			cmd = nil
+			return
+		}
+
+		teeStdout := io.TeeReader(stdOutPipe, os.Stdout)
+		teeStderr := io.TeeReader(stdErrPipe, os.Stderr)
+		cmdReader := io.MultiReader(teeStdout, teeStderr)
+
+		go readCmd(cmdReader)
+	} else {
+		cmd.Stdout = os.Stdout
+		cmd.Stderr = os.Stderr
 	}
 
 	_ = level.Info(logger).Log("msg", "Fluent bit started")
@@ -418,7 +399,13 @@
 	atomic.StoreInt32(&restartTimes, 0)
 }
 
-<<<<<<< HEAD
+func copyFilterfunc(fi os.FileInfo) bool {
+	return strings.HasSuffix(fi.Name(), ".conf") ||
+		strings.HasSuffix(fi.Name(), ".lua") ||
+		strings.HasSuffix(fi.Name(), ".yaml") ||
+		strings.HasSuffix(fi.Name(), ".yml")
+}
+
 func readCmd(r io.Reader) {
 	scanner := bufio.NewScanner(r)
 	for scanner.Scan() {
@@ -430,11 +417,4 @@
 	if err := scanner.Err(); err != nil {
 		atomic.StoreUint32(&errCounter, 0)
 	}
-=======
-func copyFilterfunc(fi os.FileInfo) bool {
-	return strings.HasSuffix(fi.Name(), ".conf") ||
-		strings.HasSuffix(fi.Name(), ".lua") ||
-		strings.HasSuffix(fi.Name(), ".yaml") ||
-		strings.HasSuffix(fi.Name(), ".yml")
->>>>>>> 2dfc61d8
 }